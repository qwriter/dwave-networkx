# Copyright 2018 D-Wave Systems Inc.
#
#    Licensed under the Apache License, Version 2.0 (the "License");
#    you may not use this file except in compliance with the License.
#    You may obtain a copy of the License at
#
#        http://www.apache.org/licenses/LICENSE-2.0
#
#    Unless required by applicable law or agreed to in writing, software
#    distributed under the License is distributed on an "AS IS" BASIS,
#    WITHOUT WARRANTIES OR CONDITIONS OF ANY KIND, either express or implied.
#    See the License for the specific language governing permissions and
#    limitations under the License.

"""
Generators for graphs derived from the D-Wave System.

"""
import warnings

import networkx as nx
from networkx.algorithms.bipartite import color
from networkx import diameter

from dwave_networkx.exceptions import DWaveNetworkXException

from itertools import product

from .common import _add_compatible_nodes, _add_compatible_edges,_add_compatible_terms

__all__ = ['chimera_graph',
           'chimera_coordinates',
           'find_chimera_indices',
           'chimera_to_linear',
           'linear_to_chimera',
           'chimera_sublattice_mappings',
           'chimera_torus',
           ]


def chimera_graph(m, n=None, t=None, create_using=None, node_list=None, edge_list=None,
                  data=True, coordinates=False, check_node_list=False, check_edge_list=False):
    """Creates a Chimera lattice of size (m, n, t).

    Parameters
    ----------
    m : int
        Number of rows in the Chimera lattice.
    n : int (optional, default m)
        Number of columns in the Chimera lattice.
    t : int (optional, default 4)
        Size of the shore within each Chimera tile.
    create_using : Graph (optional, default None)
        If provided, this graph is cleared of nodes and edges and filled
        with the new graph. Usually used to set the type of the graph.
    node_list : iterable (optional, default None)
        Iterable of nodes in the graph. The nodes should typically be 
        compatible with the requested lattice-shape parameters and coordinate 
        system; incompatible nodes are accepted unless you set :code:`check_node_list=True`. 
        If not specified, calculated from (``m``, ``n``, ``t``) and 
        ``coordinates`` per the topology description below; all :math:`2 t m n`
        nodes are included.
    edge_list : iterable (optional, default None)
        Iterable of edges in the graph. Edges must be 2-tuples of the nodes 
        specified in ``node_list``, or calculated from (``m``, ``n``, ``t``) and 
        ``coordinates`` per the topology description below; incompatible edges 
        are ignored unless you set :code:`check_edge_list=True`. If not 
        specified, all edges compatible with the ``node_list`` and topology 
        description are included.
    data : bool (optional, default :code:`True`)
        If :code:`True`, each node has a `chimera_index attribute`. The 
        attribute is a 4-tuple Chimera index as defined below.
    coordinates : bool (optional, default :code:`False`)
        If :code:`True`, node labels are 4-tuples, equivalent to the chimera_index
        attribute as below.  In this case, the ``data`` parameter controls the
        existence of a `linear_index attribute`, which is an integer.
    check_node_list : bool (optional, default :code:`False`)
        If :code:`True`, the ``node_list`` elements are checked for compatibility with
        the graph topology and node labeling conventions, and an error is thrown
        if any node is incompatible or duplicates exist. 
        In other words, the ``node_list`` must specify a subgraph of the 
        full-yield graph described below. An exception is allowed if 
        ``check_edge_list=False``, in which case any node in ``edge_list`` is treated as valid.
    check_edge_list : bool (optional, default :code:`False`)
        If :code:`True`, the ``edge_list`` elements are checked for compatibility with
        the graph topology and node labeling conventions, an error is thrown
        if any edge is incompatible or duplicates exist. 
        In other words, the ``edge_list`` must specify a subgraph of the 
        full-yield graph described below.

    Returns
    -------
    G : NetworkX Graph
        An (m, n, t) Chimera lattice. Nodes are labeled by integers.


    A Chimera lattice is an m-by-n grid of Chimera tiles. Each Chimera
    tile is itself a bipartite graph with shores of size t. The
    connection in a Chimera lattice can be expressed using a node-indexing
    notation (i,j,u,k) for each node.

    * (i,j) indexes the (row, column) of the Chimera tile. i must be
      between 0 and m-1, inclusive, and j must be between 0 and
      n-1, inclusive.
    * u=0 indicates the left-hand nodes in the tile, and u=1 indicates
      the right-hand nodes.
    * k=0,1,...,t-1 indexes nodes within either the left- or
      right-hand shores of a tile.

    In this notation, two nodes (i, j, u, k) and (i', j', u', k') are
    neighbors if and only if:

        (i = i' AND j = j' AND u != u') OR
        (i = i' +/- 1 AND j = j' AND u = 0 AND u' = 0 AND k = k') OR
        (i = i' AND j = j' +/- 1 AND u = 1 AND u' = 1 AND k = k')

    The first of the three terms of the disjunction gives the
    bipartite connections  within the tile. The second and third terms
    give the vertical and horizontal connections between blocks
    respectively.

    Node (i, j, u, k) is labeled by:

        label = i * n * 2 * t + j * 2 * t + u * t + k

    Examples
    ========
    >>> G = dnx.chimera_graph(1, 1, 2)  # a single Chimera tile
    >>> len(G)
    4
    >>> list(G.nodes())  # doctest: +SKIP
    [0, 1, 2, 3]
    >>> list(G.nodes(data=True))  # doctest: +SKIP
    [(0, {'chimera_index': (0, 0, 0, 0)}),
     (1, {'chimera_index': (0, 0, 0, 1)}),
     (2, {'chimera_index': (0, 0, 1, 0)}),
     (3, {'chimera_index': (0, 0, 1, 1)})]
    >>> list(G.edges())  # doctest: +SKIP
    [(0, 2), (0, 3), (1, 2), (1, 3)]

    """
    m = int(m)
    if n is None:
        n = m
    else:
        n = int(n)
    if t is None:
        t = 4
    else:
        t = int(t)

    G = nx.empty_graph(0, create_using)

    G.name = "chimera_graph(%s, %s, %s)" % (m, n, t)

    construction = (("family", "chimera"), ("rows", m), ("columns", n),
                    ("tile", t), ("data", data),
                    ("labels", "coordinate" if coordinates else "int"))

    G.graph.update(construction)

    max_size = m * n * 2 * t  # max number of nodes G can have

    if edge_list is None:
        check_edge_list = False
    if node_list is None:
        check_node_list = False
    
    if edge_list is None or check_edge_list is True:
        if coordinates:
            # tile edges
            G.add_edges_from(((i, j, 0, k0), (i, j, 1, k1))
                             for i in range(m)
                             for j in range(n)
                             for k0 in range(t)
                             for k1 in range(t))

            # horizontal edges
            G.add_edges_from(((i, j, 1, k), (i, j+1, 1, k))
                             for i in range(m)
                             for j in range(n-1)
                             for k in range(t))
            # vertical edges
            G.add_edges_from(((i, j, 0, k), (i+1, j, 0, k))
                             for i in range(m-1)
                             for j in range(n)
                             for k in range(t))
        else:
            hoff = 2 * t
            voff = n * hoff
            mi = m * voff
            ni = n * hoff

            # tile edges
            G.add_edges_from((k0, k1)
                             for i in range(0, ni, hoff)
                             for j in range(i, mi, voff)
                             for k0 in range(j, j + t)
                             for k1 in range(j + t, j + 2 * t))
            # horizontal edges
            G.add_edges_from((k, k + hoff)
                             for i in range(t, 2 * t)
                             for j in range(i, ni - hoff, hoff)
                             for k in range(j, mi, voff))
            # vertical edges
            G.add_edges_from((k, k + voff)
                             for i in range(t)
                             for j in range(i, ni, hoff)
                             for k in range(j, mi - voff, voff))
        if edge_list is not None:
            _add_compatible_edges(G, edge_list)
            
    else:
        if check_node_list or node_list is None:
            if coordinates:
                G.add_nodes_from((i,j,u,k) for i in range(m)
                                  for j in range(n)
                                  for u in range(2)
                                  for k in range(t))
            else:
                G.add_nodes_from(i for i in range(m*n*t*2))
        
        G.add_edges_from(edge_list)

    if node_list is not None:
        if check_node_list:
            _add_compatible_nodes(G, node_list)
        else:
            nodes = set(node_list)
            G.remove_nodes_from(set(G) - nodes)
            G.add_nodes_from(nodes)  # for singleton nodes
        
    if data:
        if coordinates:
            def checkadd(v, q):
                if q in G:
                    G.nodes[q]['linear_index'] = v
        else:
            def checkadd(v, q):
                if v in G:
                    G.nodes[v]['chimera_index'] = q

        v = 0
        for i in range(m):
            for j in range(n):
                for u in range(2):
                    for k in range(t):
                        checkadd(v, (i, j, u, k))
                        v += 1

    return G


def find_chimera_indices(G):
    """Attempts to determine the Chimera indices of the nodes in graph G.

    See the :func:`~chimera_graph()` function for a definition of a Chimera graph and Chimera
    indices.

    Parameters
    ----------
    G : NetworkX graph
        Should be a single-tile Chimera graph.

    Returns
    -------
    chimera_indices : dict
        A dict of the form {node: (i, j, u, k), ...} where (i, j, u, k)
        is a 4-tuple of integer Chimera indices.

    Examples
    --------
    >>> G = dnx.chimera_graph(1, 1, 4)
    >>> chimera_indices = dnx.find_chimera_indices(G)

    >>> G = nx.Graph()
    >>> G.add_edges_from([(0, 2), (1, 2), (1, 3), (0, 3)])
    >>> chimera_indices = dnx.find_chimera_indices(G)
    >>> nx.set_node_attributes(G, chimera_indices, 'chimera_index')

    """

    # if the nodes are orderable, we want the lowest-order one.
    try:
        nlist = sorted(G.nodes)
    except TypeError:
        nlist = G.nodes()

    n_nodes = len(nlist)

    # create the object that will store the indices
    chimera_indices = {}

    # ok, let's first check for the simple cases
    if n_nodes == 0:
        return chimera_indices
    elif n_nodes == 1:
        raise DWaveNetworkXException(
            'Singleton graphs are not Chimera-structured')
    elif n_nodes == 2:
        return {nlist[0]: (0, 0, 0, 0), nlist[1]: (0, 0, 1, 0)}

    # next, let's get the bicoloring of the graph; this raises an exception if the graph is
    # not bipartite
    coloring = color(G)

    # we want the color of the node to be the u term in the Chimera-index, so we want the
    # first node in nlist to be color 0
    if coloring[nlist[0]] == 1:
        coloring = {v: 1 - coloring[v] for v in coloring}

    # we also want the diameter of the graph
    # claim: diameter(G) == m + n for |G| > 2
    dia = diameter(G)

    # we have already handled the |G| <= 2 case, so we know, for diameter == 2, that the Chimera
    # graph is a single tile
    if dia == 2:
        shore_indices = [0, 0]

        for v in nlist:
            u = coloring[v]
            chimera_indices[v] = (0, 0, u, shore_indices[u])
            shore_indices[u] += 1

        return chimera_indices

    # NB: max degree == shore size <==> one tile

    raise Exception('not yet implemented for Chimera graphs with more than one tile')


class chimera_coordinates(object):
    """Provides coordinate converters for the chimera indexing scheme.

    Parameters
    ----------
    m : int
        The number of rows in the Chimera lattice.
    n : int, optional (default m)
        The number of columns in the Chimera lattice.
    t : int, optional (default 4)
        The size of the shore within each Chimera tile.

    Examples
    --------

    Convert between Chimera coordinates and linear indices directly

    >>> coords = dnx.chimera_coordinates(16, 16, 4)
    >>> coords.chimera_to_linear((0, 2, 0, 1))
    17
    >>> coords.linear_to_chimera(17)
    (0, 2, 0, 1)

    Construct a new graph with the coordinate labels

    >>> C16 = dnx.chimera_graph(16)
    >>> coords = dnx.chimera_coordinates(16)
    >>> G = nx.Graph()
    >>> G.add_nodes_from(coords.iter_linear_to_chimera(C16.nodes))
    >>> G.add_edges_from(coords.iter_linear_to_chimera_pairs(C16.edges))

    See also
    --------
    :func:`.chimera_graph` : Describes the various conventions.

    """
    def __init__(self, m, n=None, t=None):
        self.args = m, m if n is None else n, 4 if t is None else t

    def int(self, q):
        """Deprecated alias for `chimera_to_linear`."""
        msg = ('chimera_coordinates.int is deprecated and will be removed in '
               'dwave-networkx 0.9.0, please use '
               'chimera_coordinates.chimera_to_linear instead')
        warnings.warn(msg, DeprecationWarning)
        return self.chimera_to_linear(q)

    def chimera_to_linear(self, q):
        """Convert a 4-term Chimera coordinate to a linear index.

        Parameters
        ----------
        q : 4-tuple
            Chimera coordinate.

        Examples
        --------
        >>> dnx.chimera_coordinates(16).chimera_to_linear((2, 2, 0, 0))
        272

        """
        i, j, u, k = q
        m, n, t = self.args
        return ((n*i + j)*2 + u)*t + k

    def tuple(self, r):
        """Deprecated alias for `linear_to_chimera`."""
        msg = ('chimera_coordinates.tuple is deprecated and will be removed in '
               'dwave-networkx 0.9.0, please use '
               'chimera_coordinates.linear_to_chimera instead')
        warnings.warn(msg, DeprecationWarning)
        return self.linear_to_chimera(r)

    def linear_to_chimera(self, r):
        """Convert a linear index to a 4-term Chimera coordinate.

        Parameters
        ----------
        r : int
            Linear index.

        Examples
        --------
        >>> dnx.chimera_coordinates(16).linear_to_chimera(272)
        (2, 2, 0, 0)
        """
        m, n, t = self.args
        r, k = divmod(r, t)
        r, u = divmod(r, 2)
        i, j = divmod(r, n)
        return i, j, u, k

    def ints(self, qlist):
        """Deprecated alias for `iter_chimera_to_linear`."""
        msg = ('chimera_coordinates.ints is deprecated and will be removed in '
               'dwave-networkx 0.9.0, please use '
               'chimera_coordinates.iter_chimera_to_linear instead')
        warnings.warn(msg, DeprecationWarning)
        return self.iter_chimera_to_linear(qlist)

    def iter_chimera_to_linear(self, qlist):
        """Return an iterator converting a sequence of 4-term Chimera
        coordinates to linear indices.
        """
        m, n, t = self.args
        for (i, j, u, k) in qlist:
            yield ((n*i + j)*2 + u)*t + k

    def tuples(self, rlist):
        """Deprecated alias for `iter_linear_to_chimera`."""
        msg = ('chimera_coordinates.tuples is deprecated and will be removed in '
               'dwave-networkx 0.9.0, please use '
               'chimera_coordinates.iter_linear_to_chimera instead')
        warnings.warn(msg, DeprecationWarning)
        return self.iter_linear_to_chimera(rlist)

    def iter_linear_to_chimera(self, rlist):
        """Return an iterator converting a sequence of linear indices to 4-term
        Chimera coordinates.
        """
        m, n, t = self.args
        for r in rlist:
            r, k = divmod(r, t)
            r, u = divmod(r, 2)
            i, j = divmod(r, n)
            yield i, j, u, k

    @staticmethod
    def _pair_repack(f, plist):
        """Flattens a sequence of pairs to pass through `f`, and then
        re-pairs the result.
        """
        ulist = f(u for p in plist for u in p)
        for u in ulist:
            v = next(ulist)
            yield u, v

    def int_pairs(self, plist):
        """Deprecated alias for `iter_chimera_to_linear_pairs`."""
        msg = ('chimera_coordinates.int_pairs is deprecated and will be removed in '
               'dwave-networkx 0.9.0, please use '
               'chimera_coordinates.iter_chimera_to_linear_pairs instead')
        warnings.warn(msg, DeprecationWarning)
        return self.iter_chimera_to_linear_pairs(plist)

    def iter_chimera_to_linear_pairs(self, plist):
        """Return an iterator converting a sequence of pairs of 4-term Chimera
        coordinates to pairs of linear indices.
        """
        return self._pair_repack(self.iter_chimera_to_linear, plist)

    def tuple_pairs(self, plist):
        """Deprecated alias for `iter_linear_to_chimera_pairs`."""
        msg = ('chimera_coordinates.tuple_pairs is deprecated and will be removed in '
               'dwave-networkx 0.9.0, please use '
               'chimera_coordinates.iter_linear_to_chimera_pairs instead')
        warnings.warn(msg, DeprecationWarning)
        return self.iter_linear_to_chimera_pairs(plist)

    def iter_linear_to_chimera_pairs(self, plist):
        """Return an iterator converting a sequence of pairs of linear indices
        to pairs of 4-term Chimera coordinates.
        """
        return self._pair_repack(self.iter_linear_to_chimera, plist)

    def graph_to_linear(self, g):
        """Return a copy of the graph g relabeled to have linear indices"""
        labels = g.graph.get('labels')
        if labels == 'int':
            return g.copy()
        elif labels == 'coordinate':
            return chimera_graph(
                g.graph['rows'],
                n=g.graph['columns'],
                t=g.graph['tile'],
                node_list=self.iter_chimera_to_linear(g),
                edge_list=self.iter_chimera_to_linear_pairs(g.edges),
                data=g.graph['data'],
            )
        else:
            raise ValueError(
                f"Node labeling {labels} not recognized.  Input must be generated by dwave_networkx.chimera_graph."
            )

    def graph_to_chimera(self, g):
        """Return a copy of the graph g relabeled to have chimera coordinates"""
        labels = g.graph.get('labels')
        if labels == 'int':
            return chimera_graph(
                g.graph['rows'],
                n=g.graph['columns'],
                t=g.graph['tile'],
                node_list=self.iter_linear_to_chimera(g),
                edge_list=self.iter_linear_to_chimera_pairs(g.edges),
                data=g.graph['data'],
                coordinates=True,
            )
        elif labels == 'coordinate':
            return g.copy()
        else:
            raise ValueError(
                f"Node labeling {labels} not recognized.  Input must be generated by dwave_networkx.chimera_graph."
            )

class __chimera_coordinates_cache_dict(dict):
    """An internal-use cached factory for `chimera_coordinates` objects"""

    def __missing__(self, key):
        self[key] = val = chimera_coordinates(*key)
        return val


_chimera_coordinates_cache = __chimera_coordinates_cache_dict()

def linear_to_chimera(r, m, n=None, t=None):
    """Convert the linear index `r` into a chimera index.

    Parameters
    ----------
    r : int
        The linear index value.
    m : int
        Number of rows in the Chimera lattice.
    n : int (optional, default m)
        Number of columns in the Chimera lattice.
    t : int (optional, default 4)
        Size of the shore within each Chimera tile.


    Returns
    -------
    i : int
        The column of the Chimera index's unit cell associated with `r`.
    j : int
        The row of the Chimera index's unit cell associated with `r`.
    u : int
        Whether the index is even (0) or odd (1); the side of the bi-partite
        graph of the Chimera unit cell.
    k : int
        Index into the Chimera unit cell.

    Examples
    --------

    >>> G = dnx.linear_to_chimera(212, 8, 8, 4)
    (3, 2, 1, 0)

    """
    return _chimera_coordinates_cache[m, n, t].linear_to_chimera(r)


def chimera_to_linear(i, j, u, k, m, n=None, t=None):
    """Convert the chimera index `(i, j, u, k)` into a linear index.

    Parameters
    ----------
    i : int
        The column of the Chimera index's unit cell associated with `r`.
    j : int
        The row of the Chimera index's unit cell associated with `r`.
    u : int
        Whether the index is even (0) or odd (1); the side of the bi-partite
        graph of the Chimera unit cell.
    k : int
        Index into the Chimera unit cell.
    m : int
        Number of rows in the Chimera lattice.
    n : int (optional, default m)
        Number of columns in the Chimera lattice.
    t : int (optional, default 4)
        Size of the shore within each Chimera tile.


    Returns
    -------
    r : int
        The linear index node label corresponding to `(i, j, u, k)`.

    Examples
    --------

    >>> G = dnx.chimera_to_linear(3, 2, 1, 0, 8, 8, 4)
    212

    """
    return _chimera_coordinates_cache[m, n, t].chimera_to_linear((i, j, u, k))


def _chimera_sublattice_mapping(source_to_chimera, chimera_to_target, offset):
    """Constructs a mapping from one chimera graph to another, via an offset.
    This function is used by chimera_sublattice_mappings, and serves to 
    construct a closure that is stable under iteration therein.

    Parameters
    ----------
        source_to_chimera : function
            A function mapping a source node to a chimera-coordinate 
        chimera_to_target: function
            A function mapping a chimera coordinate to a target nodes
        offset : tuple (int, int)
            A pair of ints representing the y- and x-offset of the sublattice

    Returns
    -------
        mapping : function
            The function implementing the mapping from the source Chimera
            graph to the target Chimera graph.  We store ``offset`` in the
            attribute ``mapping.offset`` for later reconstruction.
        
    """
    y_offset, x_offset = offset

    def mapping(q):
        y, x, u, k = source_to_chimera(q)
        return chimera_to_target((y + y_offset, x + x_offset, u, k))

    # store the offset in the mapping, so the user can reconstruct it
    mapping.offset = offset

    return mapping


def chimera_sublattice_mappings(source, target, offset_list=None):
    """Yields mappings from a Chimera graph into a larger Chimera graph.
    
    A sublattice mapping is a function from nodes of a
    ``chimera_graph(m_s, n_s, t)`` to nodes of a ``chimera_graph(m_t, n_t, t)``
    with ``m_s <= m_t`` and ``n_s <= n_t``.  This is used to identify subgraphs 
    of the target Chimera graphs which are isomorphic to the source Chimera
    graph.  However, if the target graph is not of perfect yield, these 
    functions do not generally produce isomorphisms (for example, if a node is
    missing in the target graph, it may still appear in the image of the source
    graph).
    
    Note that we do not produce mappings between Chimera graphs of different
    tile parameters, and the mappings produced are not exhaustive.  The mappings
    take the form
    
        ``(y, x, u, k) -> (y+y_offset, x+x_offset, u, k)``
        
    preserving the orientation and tile index of nodes.  We use the notation of
    Chimera coordinates above, but either or both of the target graph may have
    integer or coordinate labels.
    
    Academic note: the full group of isomorphisms of a Chimera graph includes 
    mappings which permute tile indices on a per-row and per-column basis, in
    addition to reflections and rotations of the grid of unit cells where 
    rotations by 90 and 270 degrees induce a change in orientation.  The full
    set of sublattice mappings would take those isomorphisms into account; we do
    not undertake that complexity here.
    
    Parameters
    ----------
        source : NetworkX Graph
            The Chimera graph that nodes are input from
        target : NetworkX Graph
            The Chimera graph that nodes are input from
        offset_list : iterable (tuple), optional (default None)
            An iterable of offsets.  This can be used to reconstruct a set of
            mappings, as the offset used to generate a single mapping is stored
            in the ``offset`` attribute of that mapping.
            
    Yields
    ------
        mapping : function
            A function from nodes of the source graph, to nodes of the target
            graph.  The offset used to generate this mapping is stored in
            ``mapping.offset`` -- these can be collected and passed into 
            ``offset_list`` in a later session.

    """
    if not (source.graph.get('family') == target.graph.get('family') == 'chimera'):
        raise ValueError("source and target graphs must be Chimera graphs constructed by dwave_networkx.chimera_graph")
    
    t = source.graph['tile']
    if t != target.graph['tile']:
        raise ValueError("Cannot construct a sublattice mappings between Chimera graphs with different tile parameters")

    m_s = source.graph['rows']
    n_s = source.graph['columns']
    labels_s = source.graph['labels']
    if labels_s == 'int':
        source_to_chimera = _chimera_coordinates_cache[m_s, n_s, t].linear_to_chimera
    elif labels_s == 'coordinate':
        def source_to_chimera(q):
            return q
    else:
        raise ValueError(f"Chimera node labeling {labels_s} not recognized")

    m_t = target.graph['rows']
    n_t = target.graph['columns']
    labels_t = target.graph['labels']
    if labels_t == 'int':
        chimera_to_target = _chimera_coordinates_cache[m_t, n_t, t].chimera_to_linear
    elif labels_t == 'coordinate':
        def chimera_to_target(q):
            return q
    else:
        raise ValueError(f"Chimera node labeling {labels_t} not recognized")
    
    if offset_list is None:
        y_offsets = range(m_t - m_s + 1)
        x_offsets = range(n_t - n_s + 1)
        offset_list = product(y_offsets, x_offsets)

    for offset in offset_list:
        yield _chimera_sublattice_mapping(source_to_chimera, chimera_to_target, offset)

def chimera_torus(m, n=None, t=None, node_list=None, edge_list=None):
    """Creates a defect-free Chimera lattice of size :math:`(m, n, t)` subject to periodic boundary conditions.


    Parameters
    ----------
    m : int
        Number of rows in the Chimera torus lattice.
<<<<<<< HEAD
        If m<3 translational invariance already applies in the rows. If 
        m>=3 additional external couplers are added, reestablishing 
        translational invariance.
        Connectivity of all horizontal qubits is :math:`min(m-1,2)+2t`.
    n : int (optional, default m)
        Number of columns in the Chimera torus lattice.
        If n<3 translational invariance already applies in the columns. If 
        n>=3 additional external couplers are added, reestablishing 
        translational invariance.
=======
        If :math:`m<3` translational invariance already applies in the rows. If 
        m>=3 additional external couplers, establishing translational invariance.
        Connectivity of all horizontal qubits is :math:`min(m-1,2)+2t`.
    n : int (optional, default m)
        Number of columns in the Chimera torus lattice.
        If :math:`n<3` translational invariance already applies in the columns. If 
        n>=3 additional external couplers, establishing translational invaraince.
>>>>>>> cb1b37ad
        Connectivity of all vertical qubits is :math:`min(n-1,2)+2t`.
    t : int (optional, default 4)
        Size of the shore within each Chimera tile.
    node_list : iterable (optional, default None)
        Iterable of nodes in the graph. If None, nodes are
        generated as described for :func:`.chimera_graph`. If values are incompatible with
        the labeling  (integer or coordinates, as appropriate) are proposed, 
        a warning is issued and the values are ignored.
    edge_list : iterable (optional, default None)
        Iterable of edges in the graph. If None, edges are
        generated as described for :func:`.chimera_graph`. If values are incompatible with 
        the labeling  (integer or coordinates, as appropriate) are proposed, 
        a warning is issued and the values are ignored.

    Returns
    -------
    G : NetworkX Graph
        A Chimera torus with shape (m, n, t), with Chimera coordinate node labels.


    A Chimera torus is a generalization of the standard chimera graph
    whereby degree-six connectivity is maintained, but the boundary
    condition is modified to enforce an additional translational-invariance 
    symmetry [RH]_. Local connectivity in the Chimera torus
    is identical to connectivity for chimera graph nodes away from the boundary.
    The graph has :code:`V=8*m*n` nodes, and :code:`min(6,4+m)V//2 + 
    min(6,4+n)V/2` edges. With the standard :math:`K_{t,t}` Chimera tile definition, 
    any tile displacement :math:`(x, y)`  modulo :math:`(m,n)`, rows and columns respectively,
    that is, :code:`(i,j,u,k)` -> :code:`((i+x)%m,(i+y)%n,u,k)`,
    defines an automorphism.

    See :func:`.chimera_graph` for additional information.

    Examples
    ========
    >>> G = dnx.chimera_torus(3, 3, 4)  # a 3x3 tile chimera graph (connectivity 6)
    >>> len(G)
    72
    >>> any([len(list(G.neighbors(n))) != 6 for n in G.nodes])
    False

    """
    # Graph properties are by and large inherited from chimera_graph
    G = chimera_graph(m=m, n=n, t=t, node_list=None, edge_list=None, data=True, coordinates=True)
    if n is None:
        n = G.graph['columns']         
    if t is None:
        t = G.graph['tile']
    

    # With modification of the boundary condition
    if m>2:
        # Wrapped around row external-coupler edges:
        additional_edges = [((m-1,j,0,k),(0,j,0,k))
                            for j in range(n)
                            for k in range(t)]
    else:
        additional_edges = []
    
    if n>2:
        # Wrapped around columns external-coupler edges:
        additional_edges += [((i,n-1,1,k),(i,0,1,k))
                             for i in range(m)
                             for k in range(t)]

    if len(additional_edges)>0:
        G.add_edges_from(additional_edges)

    _add_compatible_terms(G, node_list, edge_list)

    G.graph['boundary_condition'] = 'torus'
    
    return G<|MERGE_RESOLUTION|>--- conflicted
+++ resolved
@@ -26,7 +26,7 @@
 
 from itertools import product
 
-from .common import _add_compatible_nodes, _add_compatible_edges,_add_compatible_terms
+from .common import _add_compatible_nodes, _add_compatible_edges, _add_compatible_terms
 
 __all__ = ['chimera_graph',
            'chimera_coordinates',
@@ -97,14 +97,14 @@
     A Chimera lattice is an m-by-n grid of Chimera tiles. Each Chimera
     tile is itself a bipartite graph with shores of size t. The
     connection in a Chimera lattice can be expressed using a node-indexing
-    notation (i,j,u,k) for each node.
-
-    * (i,j) indexes the (row, column) of the Chimera tile. i must be
-      between 0 and m-1, inclusive, and j must be between 0 and
-      n-1, inclusive.
+    notation (i, j, u, k) for each node.
+
+    * (i, j) indexes the (row, column) of the Chimera tile. i must be
+      between 0 and m - 1, inclusive, and j must be between 0 and
+      n - 1, inclusive.
     * u=0 indicates the left-hand nodes in the tile, and u=1 indicates
       the right-hand nodes.
-    * k=0,1,...,t-1 indexes nodes within either the left- or
+    * k=0, 1, ..., t - 1 indexes nodes within either the left- or
       right-hand shores of a tile.
 
     In this notation, two nodes (i, j, u, k) and (i', j', u', k') are
@@ -176,13 +176,13 @@
                              for k1 in range(t))
 
             # horizontal edges
-            G.add_edges_from(((i, j, 1, k), (i, j+1, 1, k))
+            G.add_edges_from(((i, j, 1, k), (i, j + 1, 1, k))
                              for i in range(m)
-                             for j in range(n-1)
+                             for j in range(n - 1)
                              for k in range(t))
             # vertical edges
-            G.add_edges_from(((i, j, 0, k), (i+1, j, 0, k))
-                             for i in range(m-1)
+            G.add_edges_from(((i, j, 0, k), (i + 1, j, 0, k))
+                             for i in range(m - 1)
                              for j in range(n)
                              for k in range(t))
         else:
@@ -213,7 +213,7 @@
     else:
         if check_node_list or node_list is None:
             if coordinates:
-                G.add_nodes_from((i,j,u,k) for i in range(m)
+                G.add_nodes_from((i, j, u, k) for i in range(m)
                                   for j in range(n)
                                   for u in range(2)
                                   for k in range(t))
@@ -668,7 +668,7 @@
     tile parameters, and the mappings produced are not exhaustive.  The mappings
     take the form
     
-        ``(y, x, u, k) -> (y+y_offset, x+x_offset, u, k)``
+        ``(y, x, u, k) -> (y + y_offset, x + x_offset, u, k)``
         
     preserving the orientation and tile index of nodes.  We use the notation of
     Chimera coordinates above, but either or both of the target graph may have
@@ -746,37 +746,27 @@
     ----------
     m : int
         Number of rows in the Chimera torus lattice.
-<<<<<<< HEAD
-        If m<3 translational invariance already applies in the rows. If 
-        m>=3 additional external couplers are added, reestablishing 
+        If :math:`m<3` translational invariance already applies in the rows. If 
+        :math:`m>=3` additional external couplers are added, reestablishing 
         translational invariance.
-        Connectivity of all horizontal qubits is :math:`min(m-1,2)+2t`.
-    n : int (optional, default m)
-        Number of columns in the Chimera torus lattice.
-        If n<3 translational invariance already applies in the columns. If 
-        n>=3 additional external couplers are added, reestablishing 
-        translational invariance.
-=======
-        If :math:`m<3` translational invariance already applies in the rows. If 
-        m>=3 additional external couplers, establishing translational invariance.
-        Connectivity of all horizontal qubits is :math:`min(m-1,2)+2t`.
+        Connectivity of all horizontal qubits is :math:`min(m - 1, 2) + 2t`.
     n : int (optional, default m)
         Number of columns in the Chimera torus lattice.
         If :math:`n<3` translational invariance already applies in the columns. If 
-        n>=3 additional external couplers, establishing translational invaraince.
->>>>>>> cb1b37ad
-        Connectivity of all vertical qubits is :math:`min(n-1,2)+2t`.
+        :math:`n>=3` additional external couplers are added, reestablishing 
+        translational invariance.
+        Connectivity of all vertical qubits is :math:`min(n - 1, 2) + 2t`.
     t : int (optional, default 4)
         Size of the shore within each Chimera tile.
     node_list : iterable (optional, default None)
         Iterable of nodes in the graph. If None, nodes are
         generated as described for :func:`.chimera_graph`. If values are incompatible with
-        the labeling  (integer or coordinates, as appropriate) are proposed, 
+        the labeling  (integer or coordinates, as appropriate) are proposed,
         a warning is issued and the values are ignored.
     edge_list : iterable (optional, default None)
         Iterable of edges in the graph. If None, edges are
         generated as described for :func:`.chimera_graph`. If values are incompatible with 
-        the labeling  (integer or coordinates, as appropriate) are proposed, 
+        the labeling  (integer or coordinates, as appropriate) are proposed,
         a warning is issued and the values are ignored.
 
     Returns
@@ -790,10 +780,10 @@
     condition is modified to enforce an additional translational-invariance 
     symmetry [RH]_. Local connectivity in the Chimera torus
     is identical to connectivity for chimera graph nodes away from the boundary.
-    The graph has :code:`V=8*m*n` nodes, and :code:`min(6,4+m)V//2 + 
-    min(6,4+n)V/2` edges. With the standard :math:`K_{t,t}` Chimera tile definition, 
-    any tile displacement :math:`(x, y)`  modulo :math:`(m,n)`, rows and columns respectively,
-    that is, :code:`(i,j,u,k)` -> :code:`((i+x)%m,(i+y)%n,u,k)`,
+    The graph has :code:`V=8*m*n` nodes, and :code:`min(6, 4 + m)V//2 + 
+    min(6, 4 + n)V/2` edges. With the standard :math:`K_{t, t}` Chimera tile definition,
+    any tile displacement :math:`(x, y)`  modulo :math:`(m, n)`, rows and columns respectively,
+    that is, :code:`(i, j, u, k)` -> :code:`((i + x)%m, (i + y)%n, u, k)`,
     defines an automorphism.
 
     See :func:`.chimera_graph` for additional information.
@@ -818,7 +808,7 @@
     # With modification of the boundary condition
     if m>2:
         # Wrapped around row external-coupler edges:
-        additional_edges = [((m-1,j,0,k),(0,j,0,k))
+        additional_edges = [((m - 1, j, 0, k), (0, j, 0, k))
                             for j in range(n)
                             for k in range(t)]
     else:
@@ -826,7 +816,7 @@
     
     if n>2:
         # Wrapped around columns external-coupler edges:
-        additional_edges += [((i,n-1,1,k),(i,0,1,k))
+        additional_edges += [((i, n - 1, 1, k), (i, 0, 1, k))
                              for i in range(m)
                              for k in range(t)]
 
